use eframe::egui;
use egui::Context;
use std::sync::mpsc;

use crate::screens;
use tsurust_common::board::*;
use tsurust_common::game::{Game, TurnResult};
use tsurust_common::lobby::{Lobby, LobbyEvent};

#[derive(Debug, Clone)]
pub enum Message {
    TilePlaced(usize),                // tile index - place at current player position
    TileRotated(usize, bool),         // tile index, clockwise
    RestartGame,                      // restart the game
    StartLobby,                       // start a new lobby (old, for compatibility)
    StartSampleGame,                  // start sample game (current behavior)
    JoinLobby(String),               // join lobby with player name
    PlacePawn(PlayerPos),            // place pawn at position in lobby
    StartGameFromLobby,              // start game from lobby
    ShowCreateLobbyForm,             // show create lobby form
    ShowJoinLobbyForm,               // show join lobby form
    CreateAndJoinLobby(String, String), // (lobby_name, player_name)
    JoinLobbyWithId(String, String), // (lobby_id, player_name)
    BackToMainMenu,                  // return to main menu
    DebugAddPlayer,                  // debug: simulate player joining
    DebugPlacePawn(PlayerID),        // debug: place pawn for specific player
    DebugCyclePlayer(bool),          // debug: cycle active player (true = next, false = prev)
}

#[derive(Debug)]
pub enum AppState {
    MainMenu,
    CreateLobbyForm {
        lobby_name: String,
        player_name: String,
    },
    JoinLobbyForm {
        lobby_id: String,
        player_name: String,
    },
    Lobby(Lobby),
    LobbyPlacingFor(Lobby, PlayerID),  // Placing pawn for specific player
    Game(Game),
}

/// We derive Deserialize/Serialize so we can persist app state on shutdown.
#[derive(serde::Deserialize, serde::Serialize)]
#[serde(default)] // if we add new fields, give them default values when deserializing old state
pub struct TemplateApp {
    label: String,
    #[serde(skip)]
    app_state: AppState,
    #[serde(skip)]
    sender: Option<mpsc::Sender<Message>>,
    #[serde(skip)]
    receiver: Option<mpsc::Receiver<Message>>,
    #[serde(skip)]
    current_player_id: PlayerID, // For lobby, tracks this client's player ID
}

impl Default for TemplateApp {
    fn default() -> Self {
        let (sender, receiver) = mpsc::channel();

        Self {
            label: "Tsurust - Year of the Dragon of Wood".to_owned(),
            app_state: AppState::MainMenu,
            sender: Some(sender),
            receiver: Some(receiver),
            current_player_id: 1, // Default player ID
        }
    }
}

impl TemplateApp {
    /// Called once before the first frame.
    pub fn new(cc: &eframe::CreationContext<'_>) -> Self {
        if let Some(storage) = cc.storage {
            return eframe::get_value(storage, eframe::APP_KEY).unwrap_or_default();
        }
        Default::default()
    }

<<<<<<< HEAD
    fn render_ui(ctx: &Context, game: &mut Game, sender: &mpsc::Sender<Message>) {
        egui::TopBottomPanel::top("top_panel")
            .resizable(true)
            .min_height(32.0)
            .show(ctx, |ui| {
                ui.horizontal(|ui| {
                    ui.add_space(10.0);
                    if ui.button("🔄 Restart Game").clicked() {
                        if let Err(e) = sender.send(Message::RestartGame) {
                            eprintln!("Failed to send RestartGame message: {}", e);
                        }
                    }
                });
            });

        egui::CentralPanel::default().show(ctx, |ui| {
            ui.horizontal(|ui| {
                ui.add_space(20.);
                ui.add(BoardRenderer::new(&game.board.history, &game.players, &game.tile_trails, &game.player_trails));
            });
        });

        egui::SidePanel::right("right_panel").show(ctx, |ui| {
            // Player cards section
            ui.vertical(|ui| {
                ui.heading("Players");
                ui.separator();

                // Sort players: alive first, then dead
                let mut sorted_players: Vec<&Player> = game.players.iter().collect();
                sorted_players.sort_by_key(|p| !p.alive); // false (alive) comes before true (dead)

                // Determine winner: if only one player is alive, they're the winner
                let alive_count = game.players.iter().filter(|p| p.alive).count();
                let winner_id = if alive_count == 1 {
                    game.players.iter().find(|p| p.alive).map(|p| p.id)
                } else {
                    None
                };

                for player in sorted_players {
                    let hand_size = game.hands.get(&player.id).map(|h| h.len()).unwrap_or(0);
                    let has_dragon = game.dragon == Some(player.id);
                    let is_current = player.id == game.current_player_id;
                    let is_winner = winner_id == Some(player.id);

                    ui.horizontal(|ui| {
                        // Arrow indicator for current player (drawn triangle)
                        let (arrow_rect, _) = ui.allocate_exact_size(egui::Vec2::new(16.0, 60.0), egui::Sense::hover());

                        if is_current {
                            let triangle_center = arrow_rect.center();
                            let triangle_size = 12.0;

                            // Draw triangle pointing right
                            let points = [
                                triangle_center + egui::Vec2::new(-triangle_size/2.0, -triangle_size/2.0),
                                triangle_center + egui::Vec2::new(-triangle_size/2.0, triangle_size/2.0),
                                triangle_center + egui::Vec2::new(triangle_size/2.0, 0.0),
                            ];

                            ui.painter().add(egui::Shape::convex_polygon(
                                points.to_vec(),
                                egui::Color32::from_rgb(100, 150, 255),
                                egui::Stroke::NONE
                            ));
                        }

                        let mut card = PlayerCard::new(player, hand_size, has_dragon);
                        if is_current {
                            card = card.current_player();
                        }
                        if is_winner {
                            card = card.winner();
                        }
                        ui.add(card);
                    });
                }

                ui.add_space(20.0);
                ui.separator();
                ui.heading("Your Hand");
            });

            // Hand section
            let hand = game.curr_player_hand().clone();
            ui.add(HandRenderer::new(hand, sender.clone()));
        });
=======
    fn render_ui(ctx: &Context, app_state: &mut AppState, current_player_id: PlayerID, sender: &mpsc::Sender<Message>) {
        match app_state {
            AppState::MainMenu => screens::main_menu::render(ctx, sender),
            AppState::CreateLobbyForm { lobby_name, player_name } => {
                screens::lobby_forms::render_create_lobby_form(ctx, lobby_name, player_name, sender)
            }
            AppState::JoinLobbyForm { lobby_id, player_name } => {
                screens::lobby_forms::render_join_lobby_form(ctx, lobby_id, player_name, sender)
            }
            AppState::Lobby(lobby) => screens::lobby::render_lobby_ui(ctx, lobby, current_player_id, sender),
            AppState::LobbyPlacingFor(lobby, placing_for_id) => {
                screens::lobby::render_lobby_placing_ui(ctx, lobby, *placing_for_id, sender)
            }
            AppState::Game(game) => screens::game::render_game_ui(ctx, game, sender),
        }
>>>>>>> ec6ecaa4
    }

}



impl eframe::App for TemplateApp {
    /// Called each time the UI needs repainting, which may be many times per second.
    fn update(&mut self, ctx: &eframe::egui::Context, _frame: &mut eframe::Frame) {
        let Self { label: _, app_state, sender, receiver, current_player_id } = self;

        // Process received messages
        if let Some(rx) = receiver {
            while let Ok(message) = rx.try_recv() {
                match message {
                    Message::StartLobby => {
                        let mut lobby = Lobby::new("MAIN".to_string(), "Main Room".to_string());
                        // Auto-join the lobby as Player 1
                        if let Err(e) = lobby.handle_event(LobbyEvent::PlayerJoined {
                            player_id: *current_player_id,
                            player_name: "Player".to_string(),
                        }) {
                            eprintln!("Failed to auto-join lobby: {:?}", e);
                        }
                        *app_state = AppState::Lobby(lobby);
                    }
                    Message::StartSampleGame => {
                        let players = vec![
                            Player::new(1, PlayerPos::new(0, 2, 4)),
                            Player::new(2, PlayerPos::new(2, 5, 2)),
                            Player::new(3, PlayerPos::new(5, 3, 0)),
                            Player::new(4, PlayerPos::new(3, 0, 6)),
                        ];
                        let game = Game::new(players);
                        *app_state = AppState::Game(game);
                    }
                    Message::ShowCreateLobbyForm => {
                        *app_state = AppState::CreateLobbyForm {
                            lobby_name: "Test Lobby".to_string(),
                            player_name: "Player 1".to_string(),
                        };
                    }
                    Message::ShowJoinLobbyForm => {
                        *app_state = AppState::JoinLobbyForm {
                            lobby_id: String::new(),
                            player_name: "Player 1".to_string(),
                        };
                    }
                    Message::CreateAndJoinLobby(lobby_name, player_name) => {
                        let (lobby, player_id) = Lobby::new_with_creator(lobby_name, player_name);
                        *current_player_id = player_id;
                        *app_state = AppState::Lobby(lobby);
                    }
                    Message::JoinLobbyWithId(lobby_id, player_name) => {
                        use tsurust_common::lobby::normalize_lobby_id;
                        // Normalize and validate lobby ID
                        if let Some(normalized_id) = normalize_lobby_id(&lobby_id) {
                            // In real implementation, would query server and join existing lobby
                            // For now, create a new lobby as placeholder
                            let (lobby, player_id) = Lobby::new_with_creator(
                                format!("Lobby {}", normalized_id),
                                player_name
                            );
                            *current_player_id = player_id;
                            *app_state = AppState::Lobby(lobby);
                        }
                        // TODO: Handle invalid lobby ID error
                    }
                    Message::BackToMainMenu => {
                        match app_state {
                            AppState::LobbyPlacingFor(lobby, _) => {
                                // Return to lobby instead of main menu
                                let lobby_copy = lobby.clone();
                                *app_state = AppState::Lobby(lobby_copy);
                            }
                            _ => {
                                *app_state = AppState::MainMenu;
                            }
                        }
                    }
                    Message::JoinLobby(player_name) => {
                        if let AppState::Lobby(lobby) = app_state {
                            if let Err(e) = lobby.handle_event(LobbyEvent::PlayerJoined {
                                player_id: *current_player_id,
                                player_name,
                            }) {
                                eprintln!("Failed to join lobby: {:?}", e);
                            }
                        }
                    }
                    Message::PlacePawn(position) => {
                        match app_state {
                            AppState::Lobby(lobby) => {
                                if let Err(e) = lobby.handle_event(LobbyEvent::PawnPlaced {
                                    player_id: *current_player_id,
                                    position,
                                }) {
                                    eprintln!("Failed to place pawn: {:?}", e);
                                }
                            }
                            AppState::LobbyPlacingFor(lobby, placing_for_id) => {
                                if let Err(e) = lobby.handle_event(LobbyEvent::PawnPlaced {
                                    player_id: *placing_for_id,
                                    position,
                                }) {
                                    eprintln!("Failed to place pawn: {:?}", e);
                                } else {
                                    // Return to normal lobby view
                                    let lobby_copy = lobby.clone();
                                    *app_state = AppState::Lobby(lobby_copy);
                                }
                            }
                            _ => {}
                        }
                    }
                    Message::StartGameFromLobby => {
                        if let AppState::Lobby(lobby) = app_state {
                            if let Err(e) = lobby.handle_event(LobbyEvent::StartGame) {
                                eprintln!("Failed to start game: {:?}", e);
                            } else {
                                match lobby.to_game() {
                                    Ok(game) => {
                                        *app_state = AppState::Game(game);
                                    }
                                    Err(e) => {
                                        eprintln!("Failed to convert lobby to game: {:?}", e);
                                    }
                                }
                            }
                        }
                    }
                    Message::DebugAddPlayer => {
                        match app_state {
                            AppState::Lobby(lobby) => {
                                let next_player_id = lobby.players.keys().max().unwrap_or(&0) + 1;
                                let player_name = format!("Test Player {}", next_player_id);
                                if let Err(e) = lobby.handle_event(LobbyEvent::PlayerJoined {
                                    player_id: next_player_id,
                                    player_name,
                                }) {
                                    eprintln!("Failed to add test player: {:?}", e);
                                } else {
                                    // Switch to placing mode for the new player
                                    let lobby_copy = lobby.clone();
                                    *app_state = AppState::LobbyPlacingFor(lobby_copy, next_player_id);
                                }
                            }
                            AppState::LobbyPlacingFor(lobby, _) => {
                                let next_player_id = lobby.players.keys().max().unwrap_or(&0) + 1;
                                let player_name = format!("Test Player {}", next_player_id);
                                if let Err(e) = lobby.handle_event(LobbyEvent::PlayerJoined {
                                    player_id: next_player_id,
                                    player_name,
                                }) {
                                    eprintln!("Failed to add test player: {:?}", e);
                                } else {
                                    // Switch to placing mode for the new player
                                    let lobby_copy = lobby.clone();
                                    *app_state = AppState::LobbyPlacingFor(lobby_copy, next_player_id);
                                }
                            }
                            _ => {}
                        }
                    }
                    Message::DebugPlacePawn(player_id) => {
                        if let AppState::Lobby(lobby) = app_state {
                            // Switch to placing mode for this player
                            let lobby_copy = lobby.clone();
                            *app_state = AppState::LobbyPlacingFor(lobby_copy, player_id);
                        }
                    }
                    Message::DebugCyclePlayer(next) => {
                        if let AppState::LobbyPlacingFor(lobby, current_placing_id) = app_state {
                            // Get all player IDs without spawn positions, sorted
                            let mut unplaced_players: Vec<PlayerID> = lobby.players.iter()
                                .filter(|(_, p)| p.spawn_position.is_none())
                                .map(|(id, _)| *id)
                                .collect();
                            unplaced_players.sort();

                            if !unplaced_players.is_empty() {
                                // Find current index
                                let current_idx = unplaced_players.iter()
                                    .position(|id| id == current_placing_id)
                                    .unwrap_or(0);

                                // Calculate new index
                                let new_idx = if next {
                                    (current_idx + 1) % unplaced_players.len()
                                } else {
                                    if current_idx == 0 {
                                        unplaced_players.len() - 1
                                    } else {
                                        current_idx - 1
                                    }
                                };

                                let new_player_id = unplaced_players[new_idx];
                                let lobby_copy = lobby.clone();
                                *app_state = AppState::LobbyPlacingFor(lobby_copy, new_player_id);
                            }
                        }
                    }
                    Message::TileRotated(tile_index, clockwise) => {
                        if let AppState::Game(game) = app_state {
                            let hand = game.hands.get_mut(&game.current_player_id).expect("current player should always have a hand");
                            hand[tile_index] = hand[tile_index].rotated(clockwise);
                        }
                    }
                    Message::TilePlaced(tile_index) => {
                        if let AppState::Game(game) = app_state {
                            let player_cell = game.players.iter()
                                .find(|p| p.id == game.current_player_id && p.alive)
                                .expect("current player should exist and be alive")
                                .pos.cell;

                            let hand = game.hands.get(&game.current_player_id)
                                .expect("current player should always have a hand");

                            let tile = hand[tile_index];

                            let mov = Move {
                                tile,
                                cell: player_cell,
                                player_id: game.current_player_id,
                            };

                            match game.perform_move(mov) {
                                Ok(turn_result) => {
                                    println!("Tile placed successfully at {:?}!", player_cell);
                                    println!("  Tile: {:?}", tile);

                                    match &turn_result {
                                        TurnResult::TurnAdvanced { turn_number, next_player, eliminated } => {
                                            println!("Turn {} completed. Next player: {}", turn_number, next_player);
                                            if !eliminated.is_empty() {
                                                println!("  Players eliminated: {:?}", eliminated);
                                            }
                                        }
                                        TurnResult::PlayerWins { turn_number, winner, eliminated } => {
                                            println!("GAME OVER! Player {} wins on turn {}!", winner, turn_number);
                                            if !eliminated.is_empty() {
                                                println!("  Final eliminations: {:?}", eliminated);
                                            }
                                        }
                                        TurnResult::Extinction { turn_number, eliminated } => {
                                            println!("EXTINCTION! All players eliminated on turn {}!", turn_number);
                                            println!("  Final eliminations: {:?}", eliminated);
                                        }
                                    }

                                    println!("  All player positions after move:");
                                    for player in &game.players {
                                        println!("    Player {} ({}): {:?}",
                                            player.id,
                                            if player.alive { "alive" } else { "eliminated" },
                                            player.pos);
                                    }
                                }
                                Err(error) => println!("Failed to place tile: {}", error),
                            }
                        }
                    }
                    Message::RestartGame => {
                        if let AppState::Game(game) = app_state {
                            // Create a new game with fresh players
                            let players = vec![
                                Player::new(1, PlayerPos::new(0, 2, 1)),
                                Player::new(2, PlayerPos::new(2, 5, 2)),
                                Player::new(3, PlayerPos::new(5, 3, 0)),
                                Player::new(4, PlayerPos::new(3, 0, 6)),
                            ];
                            *game = Game::new(players);
                            println!("Game restarted!");
                        }
                    }
                }
            }
        }

        // Render UI with sender
        if let Some(tx) = sender {
            Self::render_ui(ctx, app_state, *current_player_id, tx);
        }
    }

    /// Called by the framework to save state before shutdown.
    fn save(&mut self, storage: &mut dyn eframe::Storage) {
        eframe::set_value(storage, eframe::APP_KEY, self);
    }
}<|MERGE_RESOLUTION|>--- conflicted
+++ resolved
@@ -81,96 +81,6 @@
         Default::default()
     }
 
-<<<<<<< HEAD
-    fn render_ui(ctx: &Context, game: &mut Game, sender: &mpsc::Sender<Message>) {
-        egui::TopBottomPanel::top("top_panel")
-            .resizable(true)
-            .min_height(32.0)
-            .show(ctx, |ui| {
-                ui.horizontal(|ui| {
-                    ui.add_space(10.0);
-                    if ui.button("🔄 Restart Game").clicked() {
-                        if let Err(e) = sender.send(Message::RestartGame) {
-                            eprintln!("Failed to send RestartGame message: {}", e);
-                        }
-                    }
-                });
-            });
-
-        egui::CentralPanel::default().show(ctx, |ui| {
-            ui.horizontal(|ui| {
-                ui.add_space(20.);
-                ui.add(BoardRenderer::new(&game.board.history, &game.players, &game.tile_trails, &game.player_trails));
-            });
-        });
-
-        egui::SidePanel::right("right_panel").show(ctx, |ui| {
-            // Player cards section
-            ui.vertical(|ui| {
-                ui.heading("Players");
-                ui.separator();
-
-                // Sort players: alive first, then dead
-                let mut sorted_players: Vec<&Player> = game.players.iter().collect();
-                sorted_players.sort_by_key(|p| !p.alive); // false (alive) comes before true (dead)
-
-                // Determine winner: if only one player is alive, they're the winner
-                let alive_count = game.players.iter().filter(|p| p.alive).count();
-                let winner_id = if alive_count == 1 {
-                    game.players.iter().find(|p| p.alive).map(|p| p.id)
-                } else {
-                    None
-                };
-
-                for player in sorted_players {
-                    let hand_size = game.hands.get(&player.id).map(|h| h.len()).unwrap_or(0);
-                    let has_dragon = game.dragon == Some(player.id);
-                    let is_current = player.id == game.current_player_id;
-                    let is_winner = winner_id == Some(player.id);
-
-                    ui.horizontal(|ui| {
-                        // Arrow indicator for current player (drawn triangle)
-                        let (arrow_rect, _) = ui.allocate_exact_size(egui::Vec2::new(16.0, 60.0), egui::Sense::hover());
-
-                        if is_current {
-                            let triangle_center = arrow_rect.center();
-                            let triangle_size = 12.0;
-
-                            // Draw triangle pointing right
-                            let points = [
-                                triangle_center + egui::Vec2::new(-triangle_size/2.0, -triangle_size/2.0),
-                                triangle_center + egui::Vec2::new(-triangle_size/2.0, triangle_size/2.0),
-                                triangle_center + egui::Vec2::new(triangle_size/2.0, 0.0),
-                            ];
-
-                            ui.painter().add(egui::Shape::convex_polygon(
-                                points.to_vec(),
-                                egui::Color32::from_rgb(100, 150, 255),
-                                egui::Stroke::NONE
-                            ));
-                        }
-
-                        let mut card = PlayerCard::new(player, hand_size, has_dragon);
-                        if is_current {
-                            card = card.current_player();
-                        }
-                        if is_winner {
-                            card = card.winner();
-                        }
-                        ui.add(card);
-                    });
-                }
-
-                ui.add_space(20.0);
-                ui.separator();
-                ui.heading("Your Hand");
-            });
-
-            // Hand section
-            let hand = game.curr_player_hand().clone();
-            ui.add(HandRenderer::new(hand, sender.clone()));
-        });
-=======
     fn render_ui(ctx: &Context, app_state: &mut AppState, current_player_id: PlayerID, sender: &mpsc::Sender<Message>) {
         match app_state {
             AppState::MainMenu => screens::main_menu::render(ctx, sender),
@@ -186,7 +96,6 @@
             }
             AppState::Game(game) => screens::game::render_game_ui(ctx, game, sender),
         }
->>>>>>> ec6ecaa4
     }
 
 }
